--- conflicted
+++ resolved
@@ -44,36 +44,6 @@
         self._cfg = cfg
         self.name = name
 
-<<<<<<< HEAD
-=======
-    def add_default_user(self):
-        # Adds the distro user using the rules:
-        #  - Password is same as username but is locked
-        #  - nopasswd sudo access
-
-        user = self.get_default_user()
-        groups = self.get_default_user_groups()
-        if not user:
-            raise NotImplementedError("No Default user")
-
-        user_dict = {
-                    'name': user,
-                    'plain_text_passwd': user,
-                    'home': "/home/%s" % user,
-                    'shell': "/bin/bash",
-                    'lock_passwd': True,
-                    'gecos': user.title(),
-                    'sudo': "ALL=(ALL) NOPASSWD:ALL",
-                    }
-
-        if groups:
-            user_dict['groups'] = ",".join(groups)
-
-        self.create_user(**user_dict)
-
-        LOG.info("Added default '%s' user with passwordless sudo", user)
-
->>>>>>> 0049b6e7
     @abc.abstractmethod
     def install_packages(self, pkglist):
         raise NotImplementedError()
@@ -203,29 +173,10 @@
         return False
 
     def get_default_user(self):
-<<<<<<< HEAD
-        if not self.default_user:
-            return None
-        user_cfg = {
-            'name': self.default_user,
-            'plain_text_passwd': self.default_user,
-            'home': "/home/%s" % (self.default_user),
-            'shell': "/bin/bash",
-            'lock_passwd': True,
-            'gecos': "%s" % (self.default_user.title()),
-            'sudo': "ALL=(ALL) NOPASSWD:ALL",
-        }
-        def_groups = self.default_user_groups
-        if not def_groups:
-            def_groups = []
-        user_cfg['groups'] = util.uniq_merge_sorted(def_groups)
-        return user_cfg
-=======
         return self.get_option('default_user')
 
     def get_default_user_groups(self):
         return self.get_option('default_user_groups')
->>>>>>> 0049b6e7
 
     def create_user(self, name, **kwargs):
         """
@@ -538,6 +489,7 @@
             # Pickup what the default 'real name' is
             # and any groups that are provided by the
             # default config
+            def_user_cfg = def_user_cfg.copy()
             def_user = def_user_cfg.pop('name')
             def_groups = def_user_cfg.pop('groups', [])
             # Pickup any config + groups for that user name

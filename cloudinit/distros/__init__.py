--- conflicted
+++ resolved
@@ -166,8 +166,6 @@
             util.logexc(LOG, "Running interface command %s failed", cmd)
             return False
 
-<<<<<<< HEAD
-=======
     def _bring_up_interfaces(self, device_names):
         am_failed = 0
         for d in device_names:
@@ -177,14 +175,6 @@
             return True
         return False
 
-    def isuser(self, name):
-        try:
-            if pwd.getpwnam(name):
-                return True
-        except KeyError:
-            return False
-
->>>>>>> 67e7d9c0
     def get_default_user(self):
         if not self.default_user:
             return None
